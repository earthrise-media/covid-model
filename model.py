"""Code to build and solve an age-structured SEIR epidemiological model.

Some model assumptions, adjustable as needed:
 - Four compartment (S-E-I-R) model, stratified by age cohorts (or any other 
division of the population such that individuals do not switch cohorts). 
Age is a discrete variable. See app.py or the deployed app for analytic 
expression of the relevant differential equations. 
 - No aging: The time horizon for the model is less than one year.
 - No vital statistics: No birth or death, aside from possible deaths due to 
disease.
 - The Exposed compartment are not infectious.
 
With four age cohorts, there are 12 free parameters to the model: 
- Incubation period, denoted 1/alpha
- Duration of infection (membership in the Infected compartment), denoted 
 1/gamma
- 10 parameters describing transmissibility between cohorts, assembled into 
a symmetric matrix beta. 

An entry in the matrix beta, say beta_12, expresses the contact rate
(number of contacts per day) between individuals in cohort 1 with
individuals in cohort 2, times the probability of transmission during contact. 
If I_2 denotes the number of infected individuals in cohort
2, out of N_2 total individuals in cohort 2, the expected rate of new
infections per susceptible individual in cohort 1 is beta_12 *
I_2/N_2. Which is to say, the infected individuals in cohort 2 contribute 
a term to the change in exposed individuals of cohort 1: 

$ dE_1/dt \ni S_1 * beta_{12} * I_2/N_2 .$

Furthermore, the matrix beta varies with time. 

As currently deployed, the app allows a given cohort's entries to beta to
be a constant value or zero, e.g. beta_a2 = BETA_CONST or beta_a2 = 0 for
all a, meaning that there is or is not transmission between the 2
cohort and any others. 

In the case that the 2 cohort (indexing from 0) is not mixing but all others 
are, and BETA_CONST=.2, 

beta = np.array([[0.2, 0.2, 0.0, 0.2],
                 [0.2, 0.2, 0.0, 0.2],
                 [0.0, 0.0, 0.0, 0.0],
                 [0.2, 0.2, 0.0, 0.2]])

Of course this restricted use of the transmission matrix leaves considerable 
room for more nuanced modeling.



"""

import numpy as np
import pandas as pd
import scipy.integrate

COMPARTMENTS = ['Susceptible', 'Exposed', 'Infected', 'Died or recovered']
<<<<<<< HEAD
AGE_RANGES = ['0-18', '19-34', '35-64', '65+']
ROUGH_2017_POPULATION = [76., 68., 144., 52.]  # in millions, per Wikipedia 
=======

# Example age-cohort structure and initial populations
COHORTS = ['0-4', '5-9', '10-19', '20+']
ROUGH_2017_POPULATION = [32., 28., 44., 88.]  # in millions
>>>>>>> 5d225427
POPULATION_FRACTIONS = ROUGH_2017_POPULATION / np.sum(ROUGH_2017_POPULATION)
initial_infected = .0001
pop_0 = np.round(np.array([[f - initial_infected, 0, initial_infected, 0]
                               for f in POPULATION_FRACTIONS]), decimals=5)

# Model parameters:
INCUBATION_PERIOD = 3
DURATION_OF_INFECTION = 14
BETA_CONST = .2
BETA_ALL_COHORTS_MIXING = BETA_CONST * np.ones((len(COHORTS), len(COHORTS)))

class SEIRModel(object):
    """Class to solve an age-structured SEIR Compartmental model.

    Attributes: 
        betas: List of transmission matrices, one per epoch. (An epoch here
            denotes a period in which transmission rates are constant.) 
        epoch_end_times: List of days at which transmission rates change.
        alpha: Inverse incubation period
        gamma: Inverse duration of infection
        cohorts: List of names of (age) cohorts
        N_cohorts: Number of cohorts
        compartments: List of names of compartments
        N_compartments: Number of compartments (hard-coded to 4: S-E-I-R)
        s, e, i, r: Indices of the compartments in the state vector y(t). 

    External methods: 
        f: Function giving the rate of change in the state variable y(t).
        solve: Integrate the coupled differential equations.
        solve_to_dataframe: Solve and output a tidy dataframe.
    """

    def __init__(self, betas, epoch_end_times, alpha=1/INCUBATION_PERIOD,
                 gamma=1/DURATION_OF_INFECTION, cohorts=COHORTS):
        
        if len(epoch_end_times) != len(betas):
            raise ValueError('Each beta matrix requires an epoch end time.')
        self.epoch_end_times = sorted(epoch_end_times)
        self.betas = betas
        self.alpha = alpha
        self.gamma = gamma
        self.cohorts = cohorts
        self.N_cohorts = len(cohorts)
        
        # N.B. hard-coded values. The function f() assumes these four
        # compartments.
        self.compartments = COMPARTMENTS
        self.N_compartments = 4
        self.s, self.e, self.i, self.r = list(range(4))                  
                                                       
    def _beta(self, t):
        """Fetch the beta matrix for given time t."""
        for end_time, beta in zip(self.epoch_end_times, self.betas): 
            if t <= end_time: 
                return beta      
        
    def f(self, t, y):
        """Function giving the rate of change in the state variable y(t)."""
        y = y.reshape(self.N_cohorts, self.N_compartments)
        dy = np.zeros((self.N_cohorts, self.N_compartments))
        beta = self._beta(t)
        for a in range(self.N_cohorts):
            infection_rate = np.sum([beta[a,b] * y[b,self.i] / np.sum(y[b,:])
                                         for b in range(self.N_cohorts)])
            dy[a,self.s] = -y[a,self.s] * infection_rate
            dy[a,self.e] = (y[a,self.s] * infection_rate
                                - self.alpha * y[a, self.e])
            dy[a,self.i] = self.alpha * y[a, self.e] - self.gamma * y[a, self.i]
            dy[a,self.r] = self.gamma * y[a, self.i]
        return dy.flatten()
    
    def solve(self, y0):
        """Integrate the coupled differential equations."""
        sol = scipy.integrate.solve_ivp(
            self.f, (0, self.epoch_end_times[-1]), y0, 
            t_eval=np.arange(self.epoch_end_times[-1]))
        return sol.t, sol.y
    
    def solve_to_dataframe(self, y0):
        """Solve and output a tidy dataframe."""
        t, y = self.solve(y0)
        y = y.reshape(self.N_cohorts, self.N_compartments, len(t))
        y = np.sum(y, axis=0)
        df = pd.DataFrame(dict({'days': t}, **dict(zip(self.compartments, y))))
        df = pd.melt(df, id_vars=['days'], var_name='Group', value_name='pop')
        df['Date(s) of intervention'] = str(self.epoch_end_times[:-1])
        return df


def model_input(cohort_ranges):
	"""
	Function to calculuate transmission matrices and to enumerate their end
	period.

	Argument cohort_ranges: List of day range tuples denoting the period
        during which each cohort mixes (transmits disease) with the general
        population

	Returns a list of two lists for input into SEIRModel():
		1. A list of the transition matrices
		2. A list of epoch end times

	"""
<<<<<<< HEAD

	# The transition matrix for when ALL four cohorts are in general population
	genpop_matrix = np.array([
		[0.1, 0.1, 0.1, 0.1],
		[0.1, 0.1, 0.1, 0.1],
		[0.1, 0.1, 0.1, 0.1],
		[0.1, 0.1, 0.1, 0.1]
	])

=======
    
>>>>>>> 5d225427
	# Partition total range in to its unique end periods
	flat_dates = [v for sublist in cohort_ranges for v in sublist]
	flat_dates = set(flat_dates + [0, 180])

	# Unique and sorted list of epoch begin and end days.
	epoch_delims = sorted(list(dict.fromkeys(flat_dates)))

	def _tuplize(lst):
		# create a sequence of tuples from a list
		# e.g., tuplize([0, 1, 2, 3]) -> [[0, 1], [1, 2], [2, 3]]
		for i in range(0, len(lst)):
			val = lst[i:i+2]
			if len(val) == 2:
				yield val

	# Delineates the ranges for different transition matrices required.  The
	# length of this list is equal to the length of the final result.
	epoch_tuples = list(_tuplize(epoch_delims))

	# Custom check to deal with range sliders inclusive of both bounds and
	# zero-indexed python lists
	def _is_removed(cohort_range, epoch_tuple):
		cs = set(range(*cohort_range))
		es = set(range(*epoch_tuple))
		if len(cs.intersection(es)) <= 1:
			return True
		else:
			return False

	transition_matrices = []
	# iteratively alter the BETA_ALL_COHORTS_MIXING matrix by checking if a
    # given population should be removed for each time partition
	for j in range(len(epoch_tuples)): 

		# reset general popultation matrix for each epoch, and set
        # transmission to zero values for cohorts that have been removed
		res_mat = BETA_ALL_COHORTS_MIXING.copy()

		for i in range(len(cohort_ranges)):
			if _is_removed(cohort_ranges[i], epoch_tuples[j]):
				res_mat[i, :] = 0
				res_mat[:, i] = 0


		transition_matrices.append(res_mat)

	# Remove the first delimiter, which is a start day (not an end day)
	epoch_ends = epoch_delims[1:]

	return [transition_matrices, epoch_ends]<|MERGE_RESOLUTION|>--- conflicted
+++ resolved
@@ -55,19 +55,18 @@
 import scipy.integrate
 
 COMPARTMENTS = ['Susceptible', 'Exposed', 'Infected', 'Died or recovered']
-<<<<<<< HEAD
+
+# Example age-cohort structure and initial populations
 AGE_RANGES = ['0-18', '19-34', '35-64', '65+']
 ROUGH_2017_POPULATION = [76., 68., 144., 52.]  # in millions, per Wikipedia 
-=======
-
-# Example age-cohort structure and initial populations
-COHORTS = ['0-4', '5-9', '10-19', '20+']
-ROUGH_2017_POPULATION = [32., 28., 44., 88.]  # in millions
->>>>>>> 5d225427
 POPULATION_FRACTIONS = ROUGH_2017_POPULATION / np.sum(ROUGH_2017_POPULATION)
 initial_infected = .0001
-pop_0 = np.round(np.array([[f - initial_infected, 0, initial_infected, 0]
-                               for f in POPULATION_FRACTIONS]), decimals=5)
+pop_0 = np.round(
+    np.array([
+        [f - initial_infected, 0, initial_infected, 0] for f in POPULATION_FRACTIONS
+    ]), 
+    decimals=5
+)
 
 # Model parameters:
 INCUBATION_PERIOD = 3
@@ -167,19 +166,7 @@
 		2. A list of epoch end times
 
 	"""
-<<<<<<< HEAD
-
-	# The transition matrix for when ALL four cohorts are in general population
-	genpop_matrix = np.array([
-		[0.1, 0.1, 0.1, 0.1],
-		[0.1, 0.1, 0.1, 0.1],
-		[0.1, 0.1, 0.1, 0.1],
-		[0.1, 0.1, 0.1, 0.1]
-	])
-
-=======
-    
->>>>>>> 5d225427
+
 	# Partition total range in to its unique end periods
 	flat_dates = [v for sublist in cohort_ranges for v in sublist]
 	flat_dates = set(flat_dates + [0, 180])
